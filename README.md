# mkcert

mkcert is a simple tool for making locally-trusted development certificates. It requires no configuration.

```
$ mkcert -install
Created a new local CA at "/Users/filippo/Library/Application Support/mkcert" 💥
The local CA is now installed in the system trust store! ⚡️
The local CA is now installed in the Firefox trust store (requires restart)! 🦊

$ mkcert example.com '*.example.org' myapp.dev localhost 127.0.0.1 ::1
Using the local CA at "/Users/filippo/Library/Application Support/mkcert" ✨

Created a new certificate valid for the following names 📜
 - "example.com"
 - "*.example.org"
 - "myapp.dev"
 - "localhost"
 - "127.0.0.1"
 - "::1"

The certificate is at "./example.com+5.pem" and the key at "./example.com+5-key.pem" ✅
```

<p align="center"><img width="444" alt="Chrome screenshot" src="https://user-images.githubusercontent.com/1225294/41887838-7acd55ca-78d0-11e8-8a81-139a54faaf87.png"></p>

Using certificates from real certificate authorities (CAs) for development can be dangerous or impossible (for hosts like `localhost` or `127.0.0.1`), but self-signed certificates cause trust errors. Managing your own CA is the best solution, but usually involves arcane commands, specialized knowledge and manual steps.

mkcert automatically creates and installs a local CA in the system root store, and generates locally-trusted certificates.

## Installation

> **Warning**: the `rootCA-key.pem` file that mkcert automatically generates gives complete power to intercept secure requests from your machine. Do not share it.

### macOS

On macOS, use [Homebrew](https://brew.sh/)

```
brew install mkcert
brew install nss # if you use Firefox
```

or [MacPorts](https://www.macports.org/).

```
sudo port selfupdate
sudo port install mkcert
sudo port install nss # if you use Firefox
```

### Linux

On Linux, first install `certutil`.

```
sudo apt install libnss3-tools
    -or-
sudo yum install nss-tools
    -or-
sudo pacman -S nss
```

Then you can install using [Linuxbrew](http://linuxbrew.sh/)

```
brew install mkcert
````

or build from source (requires Go 1.10+)

```
go get -u github.com/FiloSottile/mkcert
$(go env GOPATH)/bin/mkcert
```

or use [the pre-built binaries](https://github.com/FiloSottile/mkcert/releases).

On Arch Linux you can use your [AUR helper](https://wiki.archlinux.org/index.php/AUR_helpers) to install mkcert from the [PKGBUILD](https://aur.archlinux.org/packages/mkcert/).

```
yaourt -S mkcert
```

### Windows

On Windows, use Chocolatey

```
choco install mkcert
```

or use Scoop

```
scoop install mkcert
```

or build from source (requires Go 1.10+), or use [the pre-built binaries](https://github.com/FiloSottile/mkcert/releases).

## Supported root stores

mkcert supports the following root stores:

* macOS system store
* Windows system store
* Linux variants that provide either
    * `update-ca-trust` (Fedora, RHEL, CentOS) or
    * `update-ca-certificates` (Ubuntu, Debian) or
    * `trust` (Arch)
* Firefox (macOS and Linux only)
* Chrome and Chromium
* Java (when `JAVA_HOME` is set)

## Advanced topics

### Mobile devices

For the certificates to be trusted on mobile devices, you will have to install the root CA. It's the `rootCA.pem` file in the folder printed by `mkcert -CAROOT`.

On iOS, you can either use AirDrop, email the CA to yourself, or serve it from an HTTP server. After installing it, you must [enable full trust in it](https://support.apple.com/en-nz/HT204477). **Note**: earlier versions of mkcert ran into [an iOS bug](https://forums.developer.apple.com/thread/89568), if you can't see the root in "Certificate Trust Settings" you might have to update mkcert and [regenerate the root](https://github.com/FiloSottile/mkcert/issues/47#issuecomment-408724149).

For Android, you will have to install the CA and then enable user roots in the development build of your app. See [this StackOverflow answer](https://stackoverflow.com/a/22040887/749014).

### Changing the location of the CA files

The CA certificate and its key are stored in an application data folder in the user home. You usually don't have to worry about it, as installation is automated, but the location is printed by `mkcert -CAROOT`.

If you want to manage separate CAs, you can use the environment variable `$CAROOT` to set the folder where mkcert will place and look for the local CA files.

### Installing the CA on other systems

Installing in the trust store does not require the CA key, so you can export the CA certificate and use mkcert to install it in other machines.

* Look for the `rootCA.pem` file in `mkcert -CAROOT`
* copy it to a different machine
* set `$CAROOT` to its directory
* run `mkcert -install`

<<<<<<< HEAD
Remember that mkcert is meant for development purposes, not production, so it should not be used on end users' machines, and that you should *not* export or share `rootCA-key.pem`.

### Sign "Certificate Signing Requests" (CSR)

Sometime you can't provide a custom secret key, but you can get a CSR and upload a signed certificate afterwards.

1. generate the CSR
1. execute `mkcert -csr <domain>.csr`
1. upload the generated certificate


---

This is not an official Google project, just some code that happens to be owned by Google.
=======
Remember that mkcert is meant for development purposes, not production, so it should not be used on end users' machines, and that you should *not* export or share `rootCA-key.pem`.
>>>>>>> fcebdc98
<|MERGE_RESOLUTION|>--- conflicted
+++ resolved
@@ -137,7 +137,6 @@
 * set `$CAROOT` to its directory
 * run `mkcert -install`
 
-<<<<<<< HEAD
 Remember that mkcert is meant for development purposes, not production, so it should not be used on end users' machines, and that you should *not* export or share `rootCA-key.pem`.
 
 ### Sign "Certificate Signing Requests" (CSR)
@@ -146,12 +145,4 @@
 
 1. generate the CSR
 1. execute `mkcert -csr <domain>.csr`
-1. upload the generated certificate
-
-
----
-
-This is not an official Google project, just some code that happens to be owned by Google.
-=======
-Remember that mkcert is meant for development purposes, not production, so it should not be used on end users' machines, and that you should *not* export or share `rootCA-key.pem`.
->>>>>>> fcebdc98
+1. upload the generated certificate